--- conflicted
+++ resolved
@@ -134,7 +134,7 @@
         # Safety check: Ensure no weight falls below MIN_WEIGHT
         # This prevents mathematical errors and ensures we're always in the market
         future_weights_after_reduction = (
-                temp_weights[redistribution_indices] - per_day_reduction
+            temp_weights[redistribution_indices] - per_day_reduction
         )
 
         if np.all(future_weights_after_reduction >= MIN_WEIGHT):
@@ -143,14 +143,9 @@
             temp_weights[redistribution_indices] -= per_day_reduction
         # else: skip this boost to maintain weight constraints
 
-<<<<<<< HEAD
     # 7. Assign back into pandas Series and return
     # FIX: Use iloc instead of loc to ensure proper alignment
     weights.iloc[:] = temp_weights
-=======
-    # 6. Create pandas Series with correct index - FIX: ensure length matches
-    weights = pd.Series(temp_weights, index=dates, dtype=float)
->>>>>>> 2a9552e1
 
     # 7. Validation: Ensure weights sum to approximately 1.0
     weight_sum = weights.sum()
@@ -217,7 +212,7 @@
 
 
 def calculate_portfolio_metrics(
-        df_price: pd.DataFrame, weights: pd.Series, budget: float, current_day: int
+    df_price: pd.DataFrame, weights: pd.Series, budget: float, current_day: int
 ) -> dict:
     """
     Calculate comprehensive portfolio performance metrics.
@@ -267,7 +262,7 @@
 
 
 def bayesian_update(
-        prior_mean: float, prior_var: float, observation: float, obs_var: float
+    prior_mean: float, prior_var: float, observation: float, obs_var: float
 ) -> tuple:
     """
     Perform Bayesian update given new observation.
